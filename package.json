{
<<<<<<< HEAD
  "name": "playcanvas",
  "version": "1.35.0",
  "author": "PlayCanvas <support@playcanvas.com>",
  "homepage": "https://playcanvas.com",
  "description": "PlayCanvas WebGL game engine",
=======
  "name": "playcanvas", 
  "version": "1.35.2", 
  "author": "PlayCanvas <support@playcanvas.com>", 
  "homepage": "https://playcanvas.com", 
  "description": "PlayCanvas WebGL game engine", 
>>>>>>> 65a95af6
  "keywords": [
    "3D",
    "2D",
    "VR",
    "WebGL",
    "WebGL2",
    "game",
    "engine",
    "HTML5",
    "browser",
    "typings"
  ],
  "license": "MIT",
  "main": "build/playcanvas.js",
  "types": "index.d.ts",
  "bugs": {
    "url": "https://github.com/playcanvas/engine/issues"
  },
  "repository": {
    "type": "git",
    "url": "https://github.com/playcanvas/engine.git"
  },
  "eslintConfig": {
    "extends": "@playcanvas/eslint-config"
  },
  "eslintIgnore": [
    "examples/lib/*",
    "src/polyfill/*"
  ],
  "devDependencies": {
    "chai": "^4.2.0",
    "eslint": "^7.7.0",
    "google-closure-compiler": "20200719.0.0",
    "http-server": "^0.12.3",
    "jsdoc": "^3.6.5",
    "karma": "^5.1.1",
    "karma-chrome-launcher": "^3.1.0",
    "karma-mocha": "^2.0.1",
    "karma-spec-reporter": "0.0.32",
    "mocha": "^8.1.1",
    "@playcanvas/eslint-config": "^1.0.6",
    "@playcanvas/jsdoc-template": "^1.0.13",
    "preprocessor": "^1.4.0",
    "rollup": "^2.26.4",
    "@rollup/plugin-replace": "^2.3.3",
    "@rollup/pluginutils": "^4.0.0",
    "rollup-plugin-cleanup": "^3.1.1",
    "sinon": "^9.0.3",
    "tsd-jsdoc": "^2.5.0",
    "typescript": "^3.9.7",
    "uglify-js": "^3.10.1"
  },
  "scripts": {
    "build": "rollup -c",
    "build:all": "npm run build && npm run closure",
    "closure": "google-closure-compiler --compilation_level=SIMPLE --warning_level=VERBOSE --jscomp_off=nonStandardJsDocs --jscomp_off=checkTypes --externs externs.js --language_in=ECMASCRIPT5_STRICT --js build/playcanvas.js --js_output_file build/playcanvas.min.js",
    "docs": "jsdoc -c conf-api.json",
    "lint": "eslint --ext .js examples extras src rollup.config.js",
    "serve": "http-server build -a localhost -p 51000",
    "test": "karma start tests/karma.conf.js -- --single-run --release",
    "test:watch": "karma start tests/karma.conf.js",
    "test:debug": "karma start tests/karma.conf.js -- --single-run=false",
    "test:tsd": "npm run tsd && tsc --pretty false build/playcanvas.d.ts",
    "tsd": "jsdoc -c conf-tsd.json",
    "uglify": "uglifyjs build/playcanvas.js --compress --mangle --output build/playcanvas.min.js",
    "unzipbundle": "gzip -x tests/assets/bundle.gz"
  }
}<|MERGE_RESOLUTION|>--- conflicted
+++ resolved
@@ -1,17 +1,9 @@
 {
-<<<<<<< HEAD
-  "name": "playcanvas",
-  "version": "1.35.0",
-  "author": "PlayCanvas <support@playcanvas.com>",
-  "homepage": "https://playcanvas.com",
-  "description": "PlayCanvas WebGL game engine",
-=======
   "name": "playcanvas", 
   "version": "1.35.2", 
   "author": "PlayCanvas <support@playcanvas.com>", 
   "homepage": "https://playcanvas.com", 
   "description": "PlayCanvas WebGL game engine", 
->>>>>>> 65a95af6
   "keywords": [
     "3D",
     "2D",
