pc.extend(pc, function () {
    /**
     * @component
     * @name pc.LightComponent
     * @class The Light Component enables the Entity to light the scene. The light can be one of the
     * following types:
     * <ul>
     * <li><strong>directional</strong>: A directional light. The position of the attached entity has no effect. </li>
     * <li><strong>point</strong>: A point light.</li>
     * <li><strong>spot</strong>: A spot light.</li>
     * </ul>
     * @constructor Creates a new LightComponent. The constructor is for internal use only. To create a new Component use {@link pc.LightComponentSystem#addComponent}.
     * @param {pc.LightComponentSystem} system The ComponentSystem that created this Component
     * @param {pc.Entity} entity The Entity that this Component is attached to.
     * @property {String} type The type of light.
     * <ul>
     * <li><strong>directional</strong>: A light that is infinitely far away and lights the entire scene from one direction.</li>
     * <li><strong>point</strong>: A light that illuminates in all directions from a point.</li>
     * <li><strong>spot</strong>: A light that illuminates a cone.</li>
     * </ul>
     * @property {pc.Color} color The Color of the light
     * @property {Boolean} enabled Enable or disable the light
     * @property {Number} intensity The brightness of the light.
     * @property {Boolean} castShadows If enabled the light will cast shadows.
     * @property {Number} shadowDistance The distance from the viewpoint beyond which shadows are no longer rendered. (Directional lights only)
     * @property {Number} shadowResolution The size of the texture used for the shadow map. Avaialable sizes are 64, 128, 256, 512, 1024, 2048.
     * @property {Number} shadowBias The depth bias for tuning the appearance of the shadow mapping generated by this light.
     * @property {Number} normalOffsetBias Normal offset depth bias.
     * @property {Number} range The range of the light. (Point and spot lights only)
     * @property {Number} innerConeAngle The angle at which the spotlight cone starts to fade off. (Spot lights only)
     * @property {Number} outerConeAngle The angle at which the spotlight cone has faded to nothing. (Spot lights only)
     * @property {Number} falloffMode Controls the rate at which a light attentuates from its position. (Point and spot lights only)
     * <ul>
     * <li><strong>{@link pc.LIGHTFALLOFF_LINEAR}</strong>: Linear.</li>
     * <li><strong>{@link pc.LIGHTFALLOFF_INVERSESQUARED}</strong>: Inverse squared.</li>
     * </ul>
     * @extends pc.Component
     */
    var LightComponent = function LightComponent(system, entity) {
        this.on("set_type", this.onSetType, this);
        this.on("set_color", this.onSetColor, this);
        this.on("set_intensity", this.onSetIntensity, this);
        this.on("set_castShadows", this.onSetCastShadows, this);
        this.on("set_shadowDistance", this.onSetShadowDistance, this);
        this.on("set_shadowResolution", this.onSetShadowResolution, this);
        this.on("set_shadowBias", this.onSetShadowBias, this);
        this.on("set_normalOffsetBias", this.onSetNormalOffsetBias, this);
        this.on("set_range", this.onSetRange, this);
        this.on("set_innerConeAngle", this.onSetInnerConeAngle, this);
        this.on("set_outerConeAngle", this.onSetOuterConeAngle, this);
        this.on("set_falloffMode", this.onSetFalloffMode, this);
<<<<<<< HEAD
        this.on("set_shadowUpdateMode", this.onSetShadowUpdateMode, this);
=======
        this.on("set_mask", this.onSetMask, this);
>>>>>>> 48f01fe3
    };

    LightComponent = pc.inherits(LightComponent, pc.Component);

    Object.defineProperty(LightComponent.prototype, "enable", {
        get: function() {
            console.warn("WARNING: enable: Property is deprecated. Query enabled property instead.");
            return this.enabled;
        },
        set: function(value) {
            console.warn("WARNING: enable: Property is deprecated. Set enabled property instead.");
            this.enabled = value;
        },
    });

    pc.extend(LightComponent.prototype, {
        onSetType: function (name, oldValue, newValue) {
            if (oldValue !== newValue) {
                this.system.changeType(this, oldValue, newValue);

                // refresh light properties because changing the type does not reset the
                // light properties
                this.refreshProperties();
            }
        },

        refreshProperties: function() {
            this.onSetCastShadows("castShadows", this.castShadows, this.castShadows);
            this.onSetColor("color", this.color, this.color);
            this.onSetIntensity("intensity", this.intensity, this.intensity);
            this.onSetShadowDistance("shadowDistance", this.shadowDistance, this.shadowDistance);
            this.onSetShadowResolution("shadowResolution", this.shadowResolution, this.shadowResolution);
            this.onSetShadowBias("shadowBias", this.shadowBias, this.shadowBias);
            this.onSetNormalOffsetBias("normalOffsetBias", this.normalOffsetBias, this.normalOffsetBias);
            this.onSetRange("range", this.range, this.range);
            this.onSetInnerConeAngle("innerConeAngle", this.innerConeAngle, this.innerConeAngle);
            this.onSetOuterConeAngle("outerConeAngle", this.outerConeAngle, this.outerConeAngle);
            this.onSetFalloffMode("falloffMode", this.falloffMode, this.falloffMode);
<<<<<<< HEAD
            this.onSetShadowUpdateMode("shadowUpdateMode", this.shadowUpdateMode, this.shadowUpdateMode);
=======
            this.onSetMask("mask", this.mask, this.mask);
>>>>>>> 48f01fe3

            if (this.enabled && this.entity.enabled) {
                this.onEnable();
            }
        },

        onSetCastShadows: function (name, oldValue, newValue) {
            this.light.setCastShadows(newValue);
        },

        onSetColor: function (name, oldValue, newValue) {
            this.light.setColor(newValue);
        },

        onSetIntensity: function (name, oldValue, newValue) {
            this.light.setIntensity(newValue);
        },

        onSetShadowDistance: function (name, oldValue, newValue) {
            if (this.data.type === 'directional') {
                this.light.setShadowDistance(newValue);
            }
        },

        onSetShadowResolution: function (name, oldValue, newValue) {
            this.light.setShadowResolution(newValue);
        },

        onSetShadowBias: function (name, oldValue, newValue) {
            // remap the value to the range needed by the shaders
            this.light.setShadowBias(-0.01 * newValue);
        },

        onSetNormalOffsetBias: function (name, oldValue, newValue) {
            this.light.setNormalOffsetBias(newValue);
        },

        onSetRange: function (name, oldValue, newValue) {
            if (this.data.type === 'point' || this.data.type === 'spot') {
                this.light.setAttenuationEnd(newValue);
            }
        },

        onSetInnerConeAngle: function (name, oldValue, newValue) {
            if (this.data.type === 'spot') {
                this.light.setInnerConeAngle(newValue);
            }
        },

        onSetOuterConeAngle: function (name, oldValue, newValue) {
            if (this.data.type === 'spot') {
                this.light.setOuterConeAngle(newValue);
            }
        },

        onSetFalloffMode: function (name, oldValue, newValue) {
            if (this.data.type === 'point' || this.data.type === 'spot') {
                this.light.setFalloffMode(newValue);
            }
        },

<<<<<<< HEAD
        onSetShadowUpdateMode: function (name, oldValue, newValue) {
            this.light.shadowUpdateMode = newValue;
=======
        onSetMask: function (name, oldValue, newValue) {
               this.light.mask = newValue;
>>>>>>> 48f01fe3
        },

        onEnable: function () {
            LightComponent._super.onEnable.call(this);

            this.light.setEnabled(true);

            var model = this.data.model;
            if (model) {
                var scene = this.system.app.scene;
                if (!scene.containsModel(model)) {
                    scene.addModel(model);
                }
            }
        },

        onDisable: function () {
            LightComponent._super.onDisable.call(this);

            this.light.setEnabled(false);

            var model = this.data.model;
            if (model) {
                var scene = this.system.app.scene;
                scene.removeModel(model);
            }
        }
    });

    return {
        LightComponent: LightComponent
    };
}());<|MERGE_RESOLUTION|>--- conflicted
+++ resolved
@@ -49,11 +49,8 @@
         this.on("set_innerConeAngle", this.onSetInnerConeAngle, this);
         this.on("set_outerConeAngle", this.onSetOuterConeAngle, this);
         this.on("set_falloffMode", this.onSetFalloffMode, this);
-<<<<<<< HEAD
         this.on("set_shadowUpdateMode", this.onSetShadowUpdateMode, this);
-=======
         this.on("set_mask", this.onSetMask, this);
->>>>>>> 48f01fe3
     };
 
     LightComponent = pc.inherits(LightComponent, pc.Component);
@@ -92,11 +89,8 @@
             this.onSetInnerConeAngle("innerConeAngle", this.innerConeAngle, this.innerConeAngle);
             this.onSetOuterConeAngle("outerConeAngle", this.outerConeAngle, this.outerConeAngle);
             this.onSetFalloffMode("falloffMode", this.falloffMode, this.falloffMode);
-<<<<<<< HEAD
             this.onSetShadowUpdateMode("shadowUpdateMode", this.shadowUpdateMode, this.shadowUpdateMode);
-=======
             this.onSetMask("mask", this.mask, this.mask);
->>>>>>> 48f01fe3
 
             if (this.enabled && this.entity.enabled) {
                 this.onEnable();
@@ -158,13 +152,12 @@
             }
         },
 
-<<<<<<< HEAD
         onSetShadowUpdateMode: function (name, oldValue, newValue) {
             this.light.shadowUpdateMode = newValue;
-=======
+        },
+
         onSetMask: function (name, oldValue, newValue) {
                this.light.mask = newValue;
->>>>>>> 48f01fe3
         },
 
         onEnable: function () {
