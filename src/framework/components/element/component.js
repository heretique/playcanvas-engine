--- conflicted
+++ resolved
@@ -134,15 +134,13 @@
         // input related
         this._useInput = false;
 
-<<<<<<< HEAD
         this._layers = [pc.LAYERID_UI]; // assign to the default UI layer
         this._addedModel = null;
-=======
+
         this._batchGroupId = -1;
         // #ifdef DEBUG
         this._batchGroup = null;
         // #endif
->>>>>>> 1d16c56a
     };
     ElementComponent = pc.inherits(ElementComponent, pc.Component);
 
