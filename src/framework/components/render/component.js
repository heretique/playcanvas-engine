import { LAYERID_WORLD, RENDERSTYLE_SOLID } from '../../../scene/constants.js';
import { BatchGroup } from '../../../scene/batching/batch-group.js';
import { MeshInstance } from '../../../scene/mesh-instance.js';
import { SkinInstance } from '../../../scene/skin-instance.js';
import { MorphInstance } from '../../../scene/morph-instance.js';
import { getShapePrimitive } from '../../../scene/procedural.js';
import { GraphNode } from '../../../scene/graph-node.js';

import { Asset } from '../../../asset/asset.js';
import { AssetReference } from '../../../asset/asset-reference.js';

import { Component } from '../component.js';

import { EntityReference } from '../../utils/entity-reference.js';

/**
 * @private
 * @component
 * @class
 * @name RenderComponent
 * @augments Component
 * @classdesc Enables an Entity to render a {@link Mesh} or a primitive shape. This component attaches {@link MeshInstance} geometry to the Entity.
 * @description Create a new RenderComponent.
 * @param {RenderComponentSystem} system - The ComponentSystem that created this Component.
 * @param {Entity} entity - The Entity that this Component is attached to.
 * @property {string} type The type of the render. Can be one of the following:
 * * "asset": The component will render a render asset
 * * "box": The component will render a box (1 unit in each dimension)
 * * "capsule": The component will render a capsule (radius 0.5, height 2)
 * * "cone": The component will render a cone (radius 0.5, height 1)
 * * "cylinder": The component will render a cylinder (radius 0.5, height 1)
 * * "plane": The component will render a plane (1 unit in each dimension)
 * * "sphere": The component will render a sphere (radius 0.5)
 * @property {Asset|number} asset The render asset for the render component (only applies to type 'asset') - can also be an asset id.
 * @property {Asset[]|number[]} materialAssets The material assets that will be used to render the meshes. Each material corresponds to the respective mesh instance.
 * @property {Material} material The material {@link Material} that will be used to render the meshes (not used on renders of type 'asset').
 * @property {boolean} castShadows If true, attached meshes will cast shadows for lights that have shadow casting enabled.
 * @property {boolean} receiveShadows If true, shadows will be cast on attached meshes.
 * @property {boolean} castShadowsLightmap If true, the meshes will cast shadows when rendering lightmaps.
 * @property {boolean} lightmapped If true, the meshes will be lightmapped after using lightmapper.bake().
 * @property {number} lightmapSizeMultiplier Lightmap resolution multiplier.
 * @property {boolean} isStatic Mark meshes as non-movable (optimization).
 * @property {BoundingBox} aabb If set, the bounding box is used as a bounding box for visibility culling of attached mesh instances. This is an optimization,
 * allowing oversized bounding box to be specified for skinned characters in order to avoid per frame bounding box computations based on bone positions.
 * @property {MeshInstance[]} meshInstances An array of meshInstances contained in the component. If meshes are not set or loaded for component it will return null.
 * @property {number} batchGroupId Assign meshes to a specific batch group (see {@link BatchGroup}). Default value is -1 (no group).
 * @property {number[]} layers An array of layer IDs ({@link Layer#id}) to which the meshes should belong.
 * Don't push/pop/splice or modify this array, if you want to change it - set a new one instead.
<<<<<<< HEAD
 * @property {Entity} rootBone A reference to the entity to be used as the root bone for any skinned meshes that are rendered by this component.
=======
 * @property {pc.Entity} rootBone A reference to the entity to be used as the root bone for any skinned meshes that are rendered by this component.
 * @property {number} renderStyle Set rendering of all {@link pc.MeshInstance}s to the specified render style. Can be one of the following:
 * * {@link pc.RENDERSTYLE_SOLID}
 * * {@link pc.RENDERSTYLE_WIREFRAME}
 * * {@link pc.RENDERSTYLE_POINTS}
>>>>>>> 45a09671
 */
class RenderComponent extends Component {
    constructor(system, entity)   {
        super(system, entity);

        this._type = 'asset';
        this._castShadows = true;
        this._receiveShadows = true;
        this._castShadowsLightmap = true;
        this._lightmapped = false;
        this._lightmapSizeMultiplier = 1;
        this._isStatic = false;
        this._batchGroupId = -1;

        this._meshInstances = [];
        this._layers = [LAYERID_WORLD]; // assign to the default world layer
        this._renderStyle = RENDERSTYLE_SOLID;

        // bounding box which can be set to override bounding box based on mesh
        this._aabb = null;

        // area - used by lightmapper
        this._area = null;

        // the entity that represents the root bone if this render component has skinned meshes
        this._rootBone = new EntityReference(this, 'rootBone');
        this._rootBone.on('set:entity', this._onSetRootBone, this);

        // render asset reference
        this._assetReference = new AssetReference(
            'asset',
            this,
            system.app.assets, {
                add: this._onRenderAssetAdded,
                load: this._onRenderAssetLoad,
                remove: this._onRenderAssetRemove,
                unload: this._onRenderAssetUnload
            },
            this
        );

        // material used to render meshes other than asset type
        // it gets priority when set to something else than defaultMaterial, otherwise materialASsets[0] is used
        this._material = system.defaultMaterial;

        // material asset references
        this._materialReferences = [];

        entity.on('remove', this.onRemoveChild, this);
        entity.on('insert', this.onInsertChild, this);
    }

    _onSetRootBone(entity) {
        if (entity) {
            this._onRootBoneChanged();
        }
    }

    _onRootBoneChanged() {
        // remove existing skin instances and create new ones, connected to new root bone
        this._clearSkinInstances();
        this._cloneSkinInstances();
    }

    destroyMeshInstances() {

        var meshInstances = this._meshInstances;
        if (meshInstances) {
            this.removeFromLayers();

            for (var i = 0; i < meshInstances.length; i++) {
                meshInstances[i].destroy();
            }
            this._meshInstances.length = 0;
        }
    }

    addToLayers() {
        var layer, layers = this.system.app.scene.layers;
        for (var i = 0; i < this._layers.length; i++) {
            layer = layers.getLayerById(this._layers[i]);
            if (layer) {
                layer.addMeshInstances(this._meshInstances);
            }
        }
    }

    removeFromLayers() {

        if (this._meshInstances && this._meshInstances.length) {

            var layer, layers = this.system.app.scene.layers;
            for (var i = 0; i < this._layers.length; i++) {
                layer = layers.getLayerById(this._layers[i]);
                if (layer) {
                    layer.removeMeshInstances(this._meshInstances);
                }
            }
        }
    }

    onRemoveChild() {
        this.removeFromLayers();
    }

    onInsertChild() {
        if (this._meshInstances && this.enabled && this.entity.enabled) {
            this.addToLayers();
        }
    }

    onRemove() {
        this.destroyMeshInstances();

        this.asset = null;
        this.materialAsset = null;

        this.entity.off('remove', this.onRemoveChild, this);
        this.entity.off('insert', this.onInsertChild, this);
    }

    onLayersChanged(oldComp, newComp) {
        this.addToLayers();
        oldComp.off("add", this.onLayerAdded, this);
        oldComp.off("remove", this.onLayerRemoved, this);
        newComp.on("add", this.onLayerAdded, this);
        newComp.on("remove", this.onLayerRemoved, this);
    }

    onLayerAdded(layer) {
        var index = this.layers.indexOf(layer.id);
        if (index < 0) return;
        layer.addMeshInstances(this._meshInstances);
    }

    onLayerRemoved(layer) {
        var index = this.layers.indexOf(layer.id);
        if (index < 0) return;
        layer.removeMeshInstances(this._meshInstances);
    }

    onEnable() {
        var app = this.system.app;
        var scene = app.scene;

        this._rootBone.onParentComponentEnable();

        scene.on("set:layers", this.onLayersChanged, this);
        if (scene.layers) {
            scene.layers.on("add", this.onLayerAdded, this);
            scene.layers.on("remove", this.onLayerRemoved, this);
        }

        var isAsset = (this._type === 'asset');
        if (this._meshInstances && this._meshInstances.length) {
            this.addToLayers();
        } else if (isAsset && this.asset) {
            this._onRenderAssetAdded();
        }

        // load materials
        for (var i = 0; i < this._materialReferences.length; i++) {
            if (this._materialReferences[i].asset) {
                this.system.app.assets.load(this._materialReferences[i].asset);
            }
        }

        if (this._batchGroupId >= 0) {
            app.batcher.insert(BatchGroup.RENDER, this.batchGroupId, this.entity);
        }
    }

    onDisable() {
        var app = this.system.app;
        var scene = app.scene;

        scene.off("set:layers", this.onLayersChanged, this);
        if (scene.layers) {
            scene.layers.off("add", this.onLayerAdded, this);
            scene.layers.off("remove", this.onLayerRemoved, this);
        }

        if (this._batchGroupId >= 0) {
            app.batcher.remove(BatchGroup.RENDER, this.batchGroupId, this.entity);
        }

        this.removeFromLayers();
    }

    /**
     * @private
     * @function
     * @name RenderComponent#hide
     * @description Stop rendering {@link MeshInstance}s without removing them from the scene hierarchy.
     * This method sets the {@link MeshInstance#visible} property of every MeshInstance to false.
     * Note, this does not remove the mesh instances from the scene hierarchy or draw call list.
     * So the render component still incurs some CPU overhead.
     */
    hide() {
        if (this._meshInstances) {
            for (var i = 0; i < this._meshInstances.length; i++) {
                this._meshInstances[i].visible = false;
            }
        }
    }

    /**
     * @private
     * @function
     * @name RenderComponent#show
     * @description Enable rendering of the render {@link MeshInstance}s if hidden using {@link RenderComponent#hide}.
     * This method sets all the {@link MeshInstance#visible} property on all mesh instances to true.
     */
    show() {
        if (this._meshInstances) {
            for (var i = 0; i < this._meshInstances.length; i++) {
                this._meshInstances[i].visible = true;
            }
        }
    }

    _onRenderAssetAdded() {
        if (!this._assetReference.asset) return;

        if (this._assetReference.asset.resource) {
            this._onRenderAssetLoad();
        } else if (this.enabled && this.entity.enabled) {
            this.system.app.assets.load(this._assetReference.asset);
        }
    }

    _onRenderAssetLoad() {

        // remove existing instances
        this.destroyMeshInstances();

        if (this._assetReference.asset) {
            var render = this._assetReference.asset.resource;
            render.off('set:meshes', this._onSetMeshes, this);
            render.on('set:meshes', this._onSetMeshes, this);
            if (render.meshes) {
                this._onSetMeshes(render.meshes);
            }
        }
    }

    _onSetMeshes(meshes) {
        this._cloneMeshes(meshes);
    }

    _clearSkinInstances() {

        for (var i = 0; i < this._meshInstances.length; i++) {
            this._meshInstances[i].skinInstance = null;
        }
    }

    _cloneSkinInstances() {

        if (this._meshInstances.length && this._rootBone.entity instanceof GraphNode) {

            var j, skin, skinInst;

            // maps each unique original skin to cloned skin instance
            var skins = new Map();

            for (var i = 0; i < this._meshInstances.length; i++) {
                var meshInstance = this._meshInstances[i];
                var mesh = meshInstance.mesh;

                // if skinned but does not have instance created yet
                if (mesh.skin && !mesh.skinInstance) {

                    skin = mesh.skin;
                    skinInst = skins.get(skin);

                    // don't have skin instance for this skin
                    if (!skinInst) {

                        skinInst = new SkinInstance(skin);
                        skins.set(skin, skinInst);

                        // Resolve bone IDs to actual graph nodes
                        var bones = [];
                        for (j = 0; j < skin.boneNames.length; j++) {
                            var boneName = skin.boneNames[j];
                            var bone = this._rootBone.entity.findByName(boneName);

                            if (!bone) {
                                console.error("Failed to find bone [" + boneName + "] in the entity hierarchy, RenderComponent on " + this.entity.name + ", rootBone: " + this._rootBone.entity.name);
                                bone = this.entity;
                            }

                            bones.push(bone);
                        }
                        skinInst.bones = bones;
                    }

                    meshInstance.skinInstance = skinInst;
                }
            }
        }
    }

    _cloneMeshes(meshes) {

        if (meshes && meshes.length) {

            // cloned mesh instances
            var meshInstances = [];

            for (var i = 0; i < meshes.length; i++) {

                // mesh instance
                var mesh = meshes[i];
                var material = this._materialReferences[i] && this._materialReferences[i].asset && this._materialReferences[i].asset.resource;
                var meshInst = new MeshInstance(mesh, material || this.system.defaultMaterial, this.entity);
                meshInstances.push(meshInst);

                // morph instance
                if (mesh.morph) {
                    meshInst.morphInstance = new MorphInstance(mesh.morph);
                }
            }

            this.meshInstances = meshInstances;

            // try to create skin instances if rootBone has been set, otherwise this executes when rootBone is set later
            this._cloneSkinInstances();
        }
    }

    _onRenderAssetUnload() {

        // when unloading asset, only remove asset mesh instances (type could have been already changed to 'box' or similar)
        if (this._type === 'asset') {
            this.destroyMeshInstances();
        }
    }

    _onRenderAssetRemove() {
        if (this._assetReference.asset && this._assetReference.asset.resource) {
            this._assetReference.asset.resource.off('set:meshes', this._onSetMeshes, this);
        }

        this._onRenderAssetUnload();
    }

    _onMaterialAdded(index, component, asset) {
        if (asset.resource) {
            this._onMaterialLoad(index, component, asset);
        } else {
            if (this.enabled && this.entity.enabled) {
                this.system.app.assets.load(asset);
            }
        }
    }

    _onMaterialLoad(index, component, asset) {
        if (this._meshInstances[index]) {
            this._meshInstances[index].material = asset.resource;
        }
    }

    _onMaterialRemove(index, component, asset) {
        if (this._meshInstances[index]) {
            this._meshInstances[index].material = this.system.defaultMaterial;
        }
    }

    _onMaterialUnload(index, component, asset) {
        if (this._meshInstances[index]) {
            this._meshInstances[index].material = this.system.defaultMaterial;
        }
    }

<<<<<<< HEAD
    /**
     * @private
     * @function
     * @name RenderComponent#generateWireframe
     * @description Generates the necessary internal data for this component to be
     * renderable as wireframe. Once this function has been called, any mesh
     * instance can have its renderStyle property set to pc.RENDERSTYLE_WIREFRAME.
     * @example
     * render.generateWireframe();
     * for (var i = 0; i < render.meshInstances.length; i++) {
     *     render.meshInstances[i].renderStyle = pc.RENDERSTYLE_WIREFRAME;
     * }
     */
    generateWireframe() {

        // Build an array of unique meshes
        var i, mesh, meshes = [];
        for (i = 0; i < this._meshInstances.length; i++) {
            mesh = this._meshInstances[i].mesh;
            if (meshes.indexOf(mesh) === -1) {
                meshes.push(mesh);
            }
        }
=======
    get renderStyle() {
        return this._renderStyle;
    }
>>>>>>> 45a09671

    set renderStyle(renderStyle) {
        if (this._renderStyle !== renderStyle) {
            this._renderStyle = renderStyle;
            MeshInstance._prepareRenderStyleForArray(this._meshInstances, renderStyle);
        }
    }

    get aabb() {
        return this._aabb;
    }

    set aabb(value) {
        this._aabb = value;

        // set it on meshInstances
        var mi = this._meshInstances;
        if (mi) {
            for (var i = 0; i < mi.length; i++) {
                mi[i].setOverrideAabb(this._aabb);
            }
        }
    }

    get type() {
        return this._type;
    }

    set type(value) {

        if (this._type !== value) {
            this._area = null;
            this._type = value;

            this.destroyMeshInstances();

            if (value !== 'asset') {
                var material = this._material;
                if (!material || material === this.system.defaultMaterial) {
                    material = this._materialReferences[0] &&
                                this._materialReferences[0].asset &&
                                this._materialReferences[0].asset.resource;
                }

                var primData = getShapePrimitive(this.system.app.graphicsDevice, value);
                this._area = primData.area;
                this.meshInstances = [new MeshInstance(primData.mesh, material || this.system.defaultMaterial, this.entity)];
            }
        }
    }

    get meshInstances() {
        return this._meshInstances;
    }

    set meshInstances(value) {

        this.destroyMeshInstances();

        this._meshInstances = value;

        if (this._meshInstances) {

            let mi = this._meshInstances;
            for (var i = 0; i < mi.length; i++) {

                // if mesh instance was created without a node, assign it here
                if (!mi[i].node) {
                    mi[i].node = this.entity;
                }

                mi[i].castShadow = this._castShadows;
                mi[i].receiveShadow = this._receiveShadows;
                mi[i].isStatic = this._isStatic;
                mi[i].renderStyle = this._renderStyle;
                mi[i].setLightmapped(this._lightmapped);
                mi[i].setOverrideAabb(this._aabb);
            }

            if (this.enabled && this.entity.enabled) {
                this.addToLayers();
            }
        }
    }

    get lightmapped() {
        return this._lightmapped;
    }

    set lightmapped(value) {
        if (value !== this._lightmapped) {
            this._lightmapped = value;

            var mi = this._meshInstances;
            if (mi) {
                for (var i = 0; i < mi.length; i++) {
                    mi[i].setLightmapped(value);
                }
            }
        }
    }

    get castShadows() {
        return this._castShadows;
    }

    set castShadows(value) {
        if (this._castShadows !== value) {

            var i, layer, mi = this._meshInstances;

            if (mi) {
                var layers = this.layers;
                var scene = this.system.app.scene;
                if (this._castShadows && !value) {
                    for (i = 0; i < layers.length; i++) {
                        layer = scene.layers.getLayerById(this.layers[i]);
                        if (layer) {
                            layer.removeShadowCasters(mi);
                        }
                    }
                }

                for (i = 0; i < mi.length; i++) {
                    mi[i].castShadow = value;
                }

                if (!this._castShadows && value) {
                    for (i = 0; i < layers.length; i++) {
                        layer = scene.layers.getLayerById(layers[i]);
                        if (layer) {
                            layer.addShadowCasters(mi);
                        }
                    }
                }
            }

            this._castShadows = value;
        }
    }

    get receiveShadows() {
        return this._receiveShadows;
    }

    set receiveShadows(value) {
        if (this._receiveShadows !== value) {

            this._receiveShadows = value;

            var mi = this._meshInstances;
            if (mi) {
                for (var i = 0; i < mi.length; i++) {
                    mi[i].receiveShadow = value;
                }
            }
        }
    }

    get castShadowsLightmap() {
        return this._castShadowsLightmap;
    }

    set castShadowsLightmap(value) {
        this._castShadowsLightmap = value;
    }

    get lightmapSizeMultiplier() {
        return this._lightmapSizeMultiplier;
    }

    set lightmapSizeMultiplier(value) {
        this._lightmapSizeMultiplier = value;
    }

    get isStatic() {
        return this._isStatic;
    }

    set isStatic(value) {
        if (this._isStatic !== value) {
            this._isStatic = value;

            var mi = this._meshInstances;
            if (mi) {
                for (var i = 0; i < mi.length; i++) {
                    mi[i].isStatic = value;
                }
            }
        }
    }

    get layers() {
        return this._layers;
    }

    set layers(value) {

        var i, layer, layers = this.system.app.scene.layers;

        if (this._meshInstances) {
            // remove all meshinstances from old layers
            for (i = 0; i < this._layers.length; i++) {
                layer = layers.getLayerById(this._layers[i]);
                if (layer) {
                    layer.removeMeshInstances(this._meshInstances);
                }
            }
        }

        // set the layer list
        this._layers.length = 0;
        for (i = 0; i < value.length; i++) {
            this._layers[i] = value[i];
        }

        // don't add into layers until we're enabled
        if (!this.enabled || !this.entity.enabled || !this._meshInstances) return;

        // add all mesh instances to new layers
        for (i = 0; i < this._layers.length; i++) {
            layer = layers.getLayerById(this._layers[i]);
            if (layer) {
                layer.addMeshInstances(this._meshInstances);
            }
        }
    }

    get batchGroupId() {
        return this._batchGroupId;
    }

    set batchGroupId(value) {
        if (this._batchGroupId !== value) {

            var batcher = this.system.app.batcher;
            if (this.entity.enabled && this._batchGroupId >= 0) {
                batcher.remove(BatchGroup.RENDER, this.batchGroupId, this.entity);
            }
            if (this.entity.enabled && value >= 0) {
                batcher.insert(BatchGroup.RENDER, value, this.entity);
            }

            if (value < 0 && this._batchGroupId >= 0 && this.enabled && this.entity.enabled) {
                // re-add render to scene, in case it was removed by batching
                this.addToLayers();
            }

            this._batchGroupId = value;
        }
    }

    get material() {
        return this._material;
    }

    set material(value) {
        if (this._material !== value) {
            this._material = value;

            if (this._meshInstances && this._type !== 'asset') {
                for (var i = 0; i < this._meshInstances.length; i++) {
                    this._meshInstances[i].material = value;
                }
            }
        }
    }

    get materialAssets() {
        return this._materialReferences.map(function (ref) {
            return ref.id;
        });
    }

    set materialAssets(value) {
        var i;
        value = value || [];
        if (this._materialReferences.length > value.length) {
            for (i = value.length; i < this._materialReferences.length; i++) {
                this._materialReferences[i].id = null;
            }
            this._materialReferences.length = value.length;
        }

        for (i = 0; i < value.length; i++) {
            if (!this._materialReferences[i]) {
                this._materialReferences.push(
                    new AssetReference(
                        i,
                        this,
                        this.system.app.assets, {
                            add: this._onMaterialAdded,
                            load: this._onMaterialLoad,
                            remove: this._onMaterialRemove,
                            unload: this._onMaterialUnload
                        },
                        this
                    )
                );
            }

            if (value[i]) {
                var id = value[i] instanceof Asset ? value[i].id : value[i];
                if (this._materialReferences[i].id !== id) {
                    this._materialReferences[i].id = id;
                }

                if (this._materialReferences[i].asset) {
                    this._onMaterialAdded(i, this, this._materialReferences[i].asset);
                }
            } else {
                this._materialReferences[i].id = null;

                if (this._meshInstances[i]) {
                    this._meshInstances[i].material = this.system.defaultMaterial;
                }
            }
        }
    }

    get asset() {
        return this._assetReference.id;
    }

    set asset(value) {
        var id = (value instanceof Asset ? value.id : value);
        if (this._assetReference.id === id) return;

        if (this._assetReference.asset && this._assetReference.asset.resource) {
            this._onRenderAssetRemove();
        }

        this._assetReference.id = id;

        if (this._assetReference.asset) {
            this._onRenderAssetAdded();
        }
    }
}

export { RenderComponent };<|MERGE_RESOLUTION|>--- conflicted
+++ resolved
@@ -46,15 +46,11 @@
  * @property {number} batchGroupId Assign meshes to a specific batch group (see {@link BatchGroup}). Default value is -1 (no group).
  * @property {number[]} layers An array of layer IDs ({@link Layer#id}) to which the meshes should belong.
  * Don't push/pop/splice or modify this array, if you want to change it - set a new one instead.
-<<<<<<< HEAD
  * @property {Entity} rootBone A reference to the entity to be used as the root bone for any skinned meshes that are rendered by this component.
-=======
- * @property {pc.Entity} rootBone A reference to the entity to be used as the root bone for any skinned meshes that are rendered by this component.
- * @property {number} renderStyle Set rendering of all {@link pc.MeshInstance}s to the specified render style. Can be one of the following:
- * * {@link pc.RENDERSTYLE_SOLID}
- * * {@link pc.RENDERSTYLE_WIREFRAME}
- * * {@link pc.RENDERSTYLE_POINTS}
->>>>>>> 45a09671
+ * @property {number} renderStyle Set rendering of all {@link MeshInstance}s to the specified render style. Can be one of the following:
+ * * {@link RENDERSTYLE_SOLID}
+ * * {@link RENDERSTYLE_WIREFRAME}
+ * * {@link RENDERSTYLE_POINTS}
  */
 class RenderComponent extends Component {
     constructor(system, entity)   {
@@ -431,35 +427,9 @@
         }
     }
 
-<<<<<<< HEAD
-    /**
-     * @private
-     * @function
-     * @name RenderComponent#generateWireframe
-     * @description Generates the necessary internal data for this component to be
-     * renderable as wireframe. Once this function has been called, any mesh
-     * instance can have its renderStyle property set to pc.RENDERSTYLE_WIREFRAME.
-     * @example
-     * render.generateWireframe();
-     * for (var i = 0; i < render.meshInstances.length; i++) {
-     *     render.meshInstances[i].renderStyle = pc.RENDERSTYLE_WIREFRAME;
-     * }
-     */
-    generateWireframe() {
-
-        // Build an array of unique meshes
-        var i, mesh, meshes = [];
-        for (i = 0; i < this._meshInstances.length; i++) {
-            mesh = this._meshInstances[i].mesh;
-            if (meshes.indexOf(mesh) === -1) {
-                meshes.push(mesh);
-            }
-        }
-=======
     get renderStyle() {
         return this._renderStyle;
     }
->>>>>>> 45a09671
 
     set renderStyle(renderStyle) {
         if (this._renderStyle !== renderStyle) {
