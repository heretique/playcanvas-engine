--- conflicted
+++ resolved
@@ -237,11 +237,7 @@
 
     this._lightComponents = [];
     this._lights = [];
-<<<<<<< HEAD
-    this._sortedLights = [[], [], [], []];
-=======
-    this._splitLights = [[], [], []];
->>>>>>> e3136975
+    this._splitLights = [[], [], [], []];
     this.cameras = [];
     this._dirty = false;
     this._dirtyLights = false;
